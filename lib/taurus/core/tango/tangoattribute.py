#!/usr/bin/env python

#############################################################################
##
# This file is part of Taurus
##
# http://taurus-scada.org
##
# Copyright 2011 CELLS / ALBA Synchrotron, Bellaterra, Spain
##
# Taurus is free software: you can redistribute it and/or modify
# it under the terms of the GNU Lesser General Public License as published by
# the Free Software Foundation, either version 3 of the License, or
# (at your option) any later version.
##
# Taurus is distributed in the hope that it will be useful,
# but WITHOUT ANY WARRANTY; without even the implied warranty of
# MERCHANTABILITY or FITNESS FOR A PARTICULAR PURPOSE.  See the
# GNU Lesser General Public License for more details.
##
# You should have received a copy of the GNU Lesser General Public License
# along with Taurus.  If not, see <http://www.gnu.org/licenses/>.
##
#############################################################################

"""This module contains all taurus tango attribute"""

__all__ = ["TangoAttribute", "TangoAttributeEventListener", "TangoAttrValue"]

__docformat__ = "restructuredtext"

# -*- coding: utf-8 -*-
import re
import time
import threading
import weakref
import PyTango
import numpy
from functools import partial

from taurus import Manager
from taurus.external.pint import Quantity, UR, UndefinedUnitError

from taurus import tauruscustomsettings
from taurus.core.taurusattribute import TaurusAttribute
from taurus.core.taurusbasetypes import (TaurusEventType,
                                         TaurusSerializationMode,
                                         SubscriptionState, TaurusAttrValue,
                                         DataFormat, DataType)
from taurus.core.taurusoperation import WriteAttrOperation
from taurus.core.util.event import EventListener
from taurus.core.util.log import (debug, taurus4_deprecation,
                                  deprecation_decorator)

from taurus.core.tango.enums import (EVENT_TO_POLLING_EXCEPTIONS,
                                     FROM_TANGO_TO_NUMPY_TYPE,
                                     DevState)

from .util.tango_taurus import (description_from_tango,
                                display_level_from_tango,
                                quality_from_tango,
                                standard_display_format_from_tango,
                                quantity_from_tango_str,
                                str_2_obj, data_format_from_tango,
                                data_type_from_tango)


class TangoAttrValue(TaurusAttrValue):
    """A TaurusAttrValue specialization to decode PyTango.DeviceAttribute
    objects
    """

    def __init__(self, attr=None, pytango_dev_attr=None, config=None):
        # config parameter is kept for backwards compatibility only
        TaurusAttrValue.__init__(self)
        if config is not None:
            from taurus.core.util.log import deprecated
            deprecated(dep='"config" kwarg', alt='"attr"', rel='4.0')
            attr = config
        if attr is None:
            self._attrRef = None
        else:
            self._attrRef = weakref.proxy(attr)
        self.config = self._attrRef  # bck-compat

        self._pytango_dev_attr = p = pytango_dev_attr
        if p is None:
            self._pytango_dev_attr = p = PyTango.DeviceAttribute()
            return

        if self._attrRef is None:
            return

        numerical = PyTango.is_numerical_type(self._attrRef._tango_data_type,
                                              inc_array=True)

        if p.has_failed:
            self.error = PyTango.DevFailed(*p.get_err_stack())
        else:
            # spectra and images can be empty without failing
            if p.is_empty and self._attrRef.data_format != DataFormat._0D:
                dtype = FROM_TANGO_TO_NUMPY_TYPE.get(
                    self._attrRef._tango_data_type)
                if self._attrRef.data_format == DataFormat._1D:
                    shape = (0,)
                elif self._attrRef.data_format == DataFormat._2D:
                    shape = (0, 0)
                p.value = numpy.empty(shape, dtype=dtype)
                if not (numerical or self._attrRef.type == DataType.Boolean):
                    # generate a nested empty list of given shape
                    p.value = []
                    for _ in xrange(len(shape) - 1):
                        p.value = [p.value]

        rvalue = p.value
        wvalue = p.w_value
        if numerical:
            units = self._attrRef._units
            if rvalue is not None:
                rvalue = Quantity(rvalue, units=units)
            if wvalue is not None:
                wvalue = Quantity(wvalue, units=units)
        elif isinstance(rvalue, PyTango._PyTango.DevState):
            rvalue = DevState[str(rvalue)]

        self.rvalue = rvalue
        self.wvalue = wvalue
        self.time = p.time  # TODO: decode this into a TaurusTimeVal
        self.quality = quality_from_tango(p.quality)

    def __getattr__(self, name):
        try:
            ret = getattr(self._attrRef, name)
        except AttributeError:
            try:
                ret = getattr(self._pytango_dev_attr, name)
            except AttributeError:
                raise AttributeError('%s has no attribute %s'
                                     % (self.__class__.__name__, name))
        # return the attr but only after warning
        from taurus.core.util.log import deprecated
        deprecated(dep='TangoAttrValue.%s' % name,
                   alt='TangoAttribute.%s' % name, rel='4.0')
        return ret

    # --------------------------------------------------------
    # This is for backwards compat with the API of taurus < 4
    #
    @taurus4_deprecation(alt='.rvalue')
    def _get_value(self):
        """for backwards compat with taurus < 4"""
        try:
            return self.__fix_int(self.rvalue.magnitude)
        except AttributeError:
            return self.rvalue

    @taurus4_deprecation(alt='.rvalue')
    def _set_value(self, value):
        """for backwards compat with taurus < 4"""
        debug('Setting %r to %s' % (value, self.name))

        if self.rvalue is None:  # we do not have a previous rvalue
            import numpy
            dtype = numpy.array(value).dtype
            if numpy.issubdtype(dtype, int) or numpy.issubdtype(dtype, float):
                msg = 'Refusing to set ambiguous value (deprecated .value API)'
                raise ValueError(msg)
            else:
                self.rvalue = value
        elif hasattr(self.rvalue, 'units'):  # we do have it and is a Quantity
            self.rvalue = Quantity(value, units=self.rvalue.units)
        else:  # we do have a previous value and is not a quantity
            self.rvalue = value

    value = property(_get_value, _set_value)

    @taurus4_deprecation(alt='.wvalue')
    def _get_w_value(self):
        """for backwards compat with taurus < 4"""
        debug(repr(self))
        try:
            return self.__fix_int(self.wvalue.magnitude)
        except AttributeError:
            return self.wvalue

    @taurus4_deprecation(alt='.wvalue')
    def _set_w_value(self, value):
        """for backwards compat with taurus < 4"""
        debug('Setting %r to %s' % (value, self.name))

        if self.wvalue is None:  # we do not have a previous wvalue
            import numpy
            dtype = numpy.array(value).dtype
            if numpy.issubdtype(dtype, int) or numpy.issubdtype(dtype, float):
                msg = 'Refusing to set ambiguous value (deprecated .value API)'
                raise ValueError(msg)
            else:
                self.wvalue = value
        elif hasattr(self.wvalue, 'units'):  # we do have it and is a Quantity
            self.wvalue = Quantity(value, units=self.wvalue.units)
        else:  # we do have a previous value and is not a quantity
            self.wvalue = value

    w_value = property(_get_w_value, _set_w_value)

    @property
    @taurus4_deprecation(alt='.error')
    def has_failed(self):
        return self.error

    def __fix_int(self, value):
        """cast value to int if  it is an integer.
        Works on scalar and non-scalar values
        """
        if self._attrRef.type is None or self._attrRef.type != DataType.Integer:
            return value
        try:
            return int(value)
        except TypeError:
            import numpy
            return numpy.array(value, dtype='int')


class TangoAttribute(TaurusAttribute):

    no_cfg_value = '-----'
    no_unit = 'No unit'
    no_standard_unit = 'No standard unit'
    no_display_unit = 'No display unit'
    no_description = 'No description'
    not_specified = 'Not specified'
    no_min_value = no_max_value = not_specified
    no_min_alarm = no_max_alarm = not_specified
    no_min_warning = no_max_warning = not_specified
    no_delta_t = no_delta_val = not_specified
    no_rel_change = no_abs_change = not_specified
    no_archive_rel_change = no_archive_abs_change = not_specified
    no_archive_period = not_specified

    # helper class property that stores a reference to the corresponding
    # factory
    _factory = None
    _scheme = 'tango'
    _description = 'A Tango Attribute'

    def __init__(self, name, parent, **kwargs):
        # the last attribute value
        self.__attr_value = None

        # the last attribute error
        self.__attr_err = None

        # Lock for protecting the critical read region 
        # where __attr_value and __attr_err are updated
        self.__read_lock = threading.RLock()

        # the change event identifier
        self.__chg_evt_id = None

        # current event subscription state
        self.__subscription_state = SubscriptionState.Unsubscribed
        self.__subscription_event = threading.Event()

        # the parent's HW object (the PyTango Device obj)
        self.__dev_hw_obj = None

        # unit for which a decode warning has already been issued
        self.__already_warned_unit = None

        self.call__init__(TaurusAttribute, name, parent, **kwargs)

        attr_info = None
        if parent:
            attr_name = self.getSimpleName()
            try:
                attr_info = parent.attribute_query(attr_name)
            except (AttributeError, PyTango.DevFailed):
                # if PyTango could not connect to the dev
                attr_info = None

        # Set default values in case the attrinfoex is None
        self.writable = False
        dis_level = PyTango.DispLevel.OPERATOR
        self.display_level = display_level_from_tango(dis_level)
        self.tango_writable = PyTango.AttrWriteType.READ
        self._units = self._unit_from_tango(PyTango.constants.UnitNotSpec)
        # decode the Tango configuration attribute (adds extra members)
        self._pytango_attrinfoex = None
        self._decodeAttrInfoEx(attr_info)

        # subscribe to configuration events (unsubscription done at cleanup)
        self.__cfg_evt_id = None
        if self.factory().is_tango_subscribe_enabled():
            self._subscribeConfEvents()


    def cleanUp(self):
        self.trace("[TangoAttribute] cleanUp")
        self._unsubscribeConfEvents()
        TaurusAttribute.cleanUp(self)
        self.__dev_hw_obj = None
        self._pytango_attrinfoex = None

    def __getattr__(self, name):
        try:
            return getattr(self._pytango_attrinfoex, name)
        except AttributeError:
            raise Exception('TangoAttribute does not have the attribute %s'
                            % name)

    def getNewOperation(self, value):
        attr_value = PyTango.AttributeValue()
        attr_value.name = self.getSimpleName()
        attr_value.value = self.encode(value)
        op = WriteAttrOperation(self, attr_value)
        return op

    #-~-~-~-~-~-~-~-~-~-~-~-~-~-~-~-~-~-~-~-~-~-~-~-~-~-~-~-~-~-~-~-~-~-~-~-~-~-
    # PyTango connection
    #-~-~-~-~-~-~-~-~-~-~-~-~-~-~-~-~-~-~-~-~-~-~-~-~-~-~-~-~-~-~-~-~-~-~-~-~-~-

    def isInteger(self, inc_array=False):
        tgtype = self._tango_data_type
        return PyTango.is_int_type(tgtype, inc_array=inc_array)

    def isFloat(self, inc_array=False):
        tgtype = self._tango_data_type
        return PyTango.is_float_type(tgtype, inc_array=inc_array)

    def isBoolean(self, inc_array=False):
        tgtype = self._tango_data_type
        # PyTango.is_bool_type is not implemented in Tango7 and neither in
        # some Tango8, at least 8.1.1. Avoid to use is_bool_type method
        # while taurus is still compatible with these versions.
        # PyTango.is_bool_type(tgtype, inc_array=inc_array)
        if tgtype == PyTango.CmdArgType.DevBoolean:
            return True
        if inc_array and tgtype == PyTango.CmdArgType.DevVarBooleanArray:
            return True
        return False

    def isState(self):
        tgtype = self._tango_data_type
        return tgtype == PyTango.CmdArgType.DevState

    def getFormat(self, cache=True):
        return self.format

    def encode(self, value):
        """Translates the given value into a tango compatible value according to
        the attribute data type.

        Raises `pint.DimensionalityError` if value is a Quantity and it
        cannot be expressed in the units of the attribute set in the DB
        """
        if isinstance(value, Quantity):
            # convert to units of the attr in the DB (or raise an exception)
            magnitude = value.to(self._units).magnitude
        else:
            magnitude = value

        fmt = self.getDataFormat()
        tgtype = self._tango_data_type
        if fmt == DataFormat._0D:
            if tgtype == PyTango.CmdArgType.DevDouble:
                attrvalue = float(magnitude)
            elif tgtype == PyTango.CmdArgType.DevFloat:
                # We encode to float, but rounding to Tango::DevFloat precision
                # see: http://sf.net/p/sardana/tickets/162
                attrvalue = float(numpy.float32(magnitude))
            elif PyTango.is_int_type(tgtype):
                # changed as a partial workaround to a problem in PyTango
                # writing to DevULong64 attributes (see ALBA RT#29793)
                attrvalue = long(magnitude)
            elif tgtype == PyTango.CmdArgType.DevBoolean:
                try:
                    attrvalue = bool(int(magnitude))
                except:
                    attrvalue = str(magnitude).lower() == 'true'
            elif tgtype == PyTango.CmdArgType.DevUChar:
                attrvalue = int(magnitude)
            elif tgtype in (PyTango.CmdArgType.DevState,
                            PyTango.CmdArgType.DevEncoded):
                attrvalue = magnitude
            else:
                attrvalue = str(magnitude)
        elif fmt in (DataFormat._1D, DataFormat._2D):
            if PyTango.is_int_type(tgtype):
                # cast to integer because the magnitude conversion gives floats
                attrvalue = magnitude.astype('int64')
            elif tgtype == PyTango.CmdArgType.DevUChar:
                attrvalue = magnitude.view('uint8')
            else:
                attrvalue = magnitude
        else:
            attrvalue = str(magnitude)
        return attrvalue

    def decode(self, attr_value):
        """Decodes a value that was received from PyTango into the expected
        representation"""
        # TODO decode of the configuration
        value = TangoAttrValue(pytango_dev_attr=attr_value, attr=self)
        return value

    def write(self, value, with_read=True):
        """ Write the value in the Tango Device Attribute """
        try:
            dev = self.getParentObj()
            name, value = self.getSimpleName(), self.encode(value)
            if self.isUsingEvents() or not self.isReadWrite():
                with_read = False
            if with_read:
                try:
                    result = dev.write_read_attribute(name, value)
                except AttributeError:
                    # handle old PyTango
                    dev.write_attribute(name, value)
                    result = dev.read_attribute(name)
                except PyTango.DevFailed, df:
                    for err in df:
                        # Handle old device servers
                        if err.reason == 'API_UnsupportedFeature':
                            dev.write_attribute(name, value)
                            result = dev.read_attribute(name)
                            break
                    else:
                        raise df
                self.poll(single=False, value=result, time=time.time())
                return self.decode(result)
            else:
                dev.write_attribute(name, value)
                return None
        except PyTango.DevFailed, df:
            err = df[0]
            self.error("[Tango] write failed (%s): %s" %
                       (err.reason, err.desc))
            raise df
        except Exception, e:
            self.error("[Tango] write failed: %s" % str(e))
            raise e

    def poll(self,  single=True, value=None, time=None, error=None):
        """ Notify listeners when the attribute has been polled"""
        with self.__read_lock:
            try:
                if single:
                    self.read(cache=False)
                else:
                        value = self.decode(value)
                        self.__attr_err = error
                        if self.__attr_err:
                            raise self.__attr_err
                        # Avoid "valid-but-outdated" notifications
                        # if FILTER_OLD_TANGO_EVENTS is enabled
                        # and the given timestamp is older than the timestamp
                        # of the cached value
                        filter_old_event = getattr(tauruscustomsettings,
                                                   'FILTER_OLD_TANGO_EVENTS',
                                                   False)
                        if (self.__attr_value is not None
                                and filter_old_event
                                and time is not None
                                and time < self.__attr_value.time.totime()
                           ):
                            return
                        self.__attr_value = value
            except PyTango.DevFailed, df:
                self.__subscription_event.set()
                self.debug("Error polling: %s" % df[0].desc)
                self.traceback()
                self.fireEvent(TaurusEventType.Error, self.__attr_err)
            except Exception, e:
                self.__subscription_event.set()
                self.debug("Error polling: %s" % str(e))
                self.fireEvent(TaurusEventType.Error, self.__attr_err)
            else:
                self.__subscription_event.set()
                self.fireEvent(TaurusEventType.Periodic, self.__attr_value)

    def read(self, cache=True):
        """ Returns the current value of the attribute.
            if cache is set to True (default) or the attribute has events
            active then it will return the local cached value. Otherwise it will
            read the attribute value from the tango device."""
        curr_time = time.time()
        if cache:
            try:
                attr_timestamp = self.__attr_value.time.totime()
            except AttributeError:
                attr_timestamp = 0
            dt = (curr_time - attr_timestamp) * 1000
            if dt < self.getPollingPeriod():
                if self.__attr_value is not None:
                    return self.__attr_value
                elif self.__attr_err is not None:
                    self.debug("[Tango] read from cache failed (%s): %s",
                               self.fullname, self.__attr_err)
                    raise self.__attr_err

<<<<<<< HEAD
        if not cache or (
            self.__subscription_state in 
                (SubscriptionState.PendingSubscribe, 
                 SubscriptionState.Unsubscribed) 
                and not self.isPollingActive()):
            try:
                dev = self.getParentObj()
                v = dev.read_attribute(self.getSimpleName())
                self.__attr_value, self.__attr_err = self.decode(v), None
                return self.__attr_value
            except PyTango.DevFailed, df:
                self.__attr_value, self.__attr_err = None, df
                err = df[0]
                self.debug("[Tango] read failed (%s): %s",
                           err.reason, err.desc)
                raise df
            except Exception, e:
                self.__attr_value, self.__attr_err = None, e
                self.debug("[Tango] read failed: %s", e)
                raise e
        elif self.__subscription_state in (SubscriptionState.Subscribing, SubscriptionState.PendingSubscribe):
=======
        if not cache or (self.__subscription_state in (
                SubscriptionState.PendingSubscribe,
                SubscriptionState.Unsubscribed)
                         and not self.isPollingActive()):
            with self.__read_lock:
                try:
                    dev = self.getParentObj()
                    v = dev.read_attribute(self.getSimpleName())
                    self.__attr_value = self.decode(v)
                    self.__attr_err = None
                    return self.__attr_value
                except PyTango.DevFailed, df:
                    self.__attr_value = None
                    self.__attr_err = df
                    err = df[0]
                    self.debug("[Tango] read failed (%s): %s",
                               err.reason, err.desc)
                    raise df
                except Exception, e:
                    self.__attr_value = None
                    self.__attr_err = e
                    self.debug("[Tango] read failed: %s", e)
                    raise e
        elif self.__subscription_state in (SubscriptionState.Subscribing,
                                           SubscriptionState.PendingSubscribe):
>>>>>>> 5bf1a7fe
            self.__subscription_event.wait()

        if self.__attr_err is not None:
            raise self.__attr_err
        return self.__attr_value


    def getAttributeProxy(self):
        """Convenience method that creates and returns a PyTango.AttributeProxy
        object"""
        return PyTango.AttributeProxy(self.getFullName())

    #-~-~-~-~-~-~-~-~-~-~-~-~-~-~-~-~-~-~-~-~-~-~-~-~-~-~-~-~-~-~-~-~-~-~-~-~-~-
    # API for listeners
    #-~-~-~-~-~-~-~-~-~-~-~-~-~-~-~-~-~-~-~-~-~-~-~-~-~-~-~-~-~-~-~-~-~-~-~-~-~-

    def __fireRegisterEvent(self, listener):
        '''fire the first config and change (or error) events'''
        try:
            v = self.read()
            # note: it may seem redundant, but some widgets may only react to
            # one or another type, so we should send both for bck-compat
            # Taurus4 widgets should never use config events since the same info
            # is always emitted in a change event
            self.fireEvent(TaurusEventType.Config, v, listener)
            self.fireEvent(TaurusEventType.Change, v, listener)
        except:
            self.fireEvent(TaurusEventType.Error, self.__attr_err, listener)

    def addListener(self, listener):
        """ Add a TaurusListener object in the listeners list.
            If it is the first element and Polling is enabled starts the
            polling mechanism.
            If the listener is already registered nothing happens."""

        listeners = self._listeners
        initial_subscription_state = self.__subscription_state

        ret = TaurusAttribute.addListener(self, listener)
        if not ret:
            return ret

        assert len(listeners) >= 1

        if self.__subscription_state == SubscriptionState.Unsubscribed and len(listeners) == 1:
            self._subscribeEvents()

        # if initial_subscription_state == SubscriptionState.Subscribed:
        if len(listeners) > 1 and (initial_subscription_state == SubscriptionState.Subscribed or self.isPollingActive()):
            sm = self.getSerializationMode()
            if sm == TaurusSerializationMode.Concurrent:
                Manager().addJob(self.__fireRegisterEvent, None, (listener,))
            else:
                self.__fireRegisterEvent((listener,))
        return ret

    def removeListener(self, listener):
        """ Remove a TaurusListener from the listeners list. If polling enabled
            and it is the last element the stop the polling timer.
            If the listener is not registered nothing happens."""
        ret = TaurusAttribute.removeListener(self, listener)

        if not ret:
            return ret

        if self.hasListeners():
            return ret

        if self.__subscription_state != SubscriptionState.Unsubscribed:
            self._unsubscribeEvents()

        return ret

    #-~-~-~-~-~-~-~-~-~-~-~-~-~-~-~-~-~-~-~-~-~-~-~-~-~-~-~-~-~-~-~-~-~-~-~-~-~-
    # API for attribute configuration
    #-~-~-~-~-~-~-~-~-~-~-~-~-~-~-~-~-~-~-~-~-~-~-~-~-~-~-~-~-~-~-~-~-~-~-~-~-~-

    def setConfigEx(self, config):
        self.getParentObj().set_attribute_config([config])

    #-~-~-~-~-~-~-~-~-~-~-~-~-~-~-~-~-~-~-~-~-~-~-~-~-~-~-~-~-~-~-~-~-~-~-~-~-~-
    # PyTango event handling (private)
    #-~-~-~-~-~-~-~-~-~-~-~-~-~-~-~-~-~-~-~-~-~-~-~-~-~-~-~-~-~-~-~-~-~-~-~-~-~-

    def isUsingEvents(self):
        return self.__subscription_state == SubscriptionState.Subscribed
    
    def getSubscriptionState(self):
        return self.__subscription_state    

    def _process_event_exception(self, ex):
        pass

    def _subscribeEvents(self):
        """ Enable subscription to the attribute events. If change events are
            not supported polling is activated """
            
        if self.__chg_evt_id is not None:
            self.warning("chg events already subscribed (id=%s)"
                       %self.__chg_evt_id)
            return

        if self.__dev_hw_obj is None:
            dev = self.getParentObj()
            if dev is None:
                self.debug("failed to subscribe to chg events: device is None")
                return
            self.__dev_hw_obj = dev.getDeviceProxy()
            if self.__dev_hw_obj is None:
                self.debug("failed to subscribe to chg events: HW is None")
                return

        if not self.factory().is_tango_subscribe_enabled():
            self.enablePolling(True)
            return       

        try:
            self.__subscription_state = SubscriptionState.Subscribing
            self._call_dev_hw_subscribe_event(False)
        except:
            self.__subscription_state = SubscriptionState.PendingSubscribe
            self._activatePolling()
            self._call_dev_hw_subscribe_event(True)
                
    def _call_dev_hw_subscribe_event(self, stateless=True):
        """ Executes event subscription on parent TangoDevice objectName
        """
        attr_name = self.getSimpleName()
        if stateless and (self.__subscription_state == 
                          SubscriptionState.Unsubscribed 
                          or self.isPollingActive()):
            self.__subscription_state = SubscriptionState.PendingSubscribe
            
        self.__chg_evt_id = self.__dev_hw_obj.subscribe_event(
                attr_name, PyTango.EventType.CHANGE_EVENT,
                self, [], stateless) # connects to self.push_event callback
        
        return self.__chg_evt_id
                
    def _unsubscribeEvents(self):
        # Careful in this method: This is intended to be executed in the cleanUp
        # so we should not access external objects from the factory, like the
        # parent object
        
        if self.__dev_hw_obj is not None and self.__chg_evt_id is not None:
            self.trace("Unsubscribing to change events (ID=%d)",
                       self.__chg_evt_id)
            try:
                self.__dev_hw_obj.unsubscribe_event(self.__chg_evt_id)
                self.__chg_evt_id = None
            except PyTango.DevFailed, df:
                if len(df.args) and df[0].reason == 'API_EventNotFound':
                    # probably tango shutdown has been initiated before and
                    # it unsubscribed from events itself
                    pass
                else:
                    self.debug("Failed: %s", df[0].desc)
                    self.trace(str(df))
        self._deactivatePolling()
        self.__subscription_state = SubscriptionState.Unsubscribed

    def _subscribeConfEvents(self):
        """ Enable subscription to the attribute configuration events."""
        self.trace("Subscribing to configuration events...")

        if self.__cfg_evt_id is not None:
            self.warning("cfg events already subscribed (id=%s)"
                       %self.__cfg_evt_id)
            return
        
        if self.__dev_hw_obj is None:
            dev = self.getParentObj()
            if dev is None:
                self.debug("failed to subscribe to cfg events: device is None")
                return
            self.__dev_hw_obj = dev.getDeviceProxy()
            if self.__dev_hw_obj is None:
                self.debug("failed to subscribe to cfg events: HW is None")
                return

        attr_name = self.getSimpleName()
        try:
            self.__cfg_evt_id = self.__dev_hw_obj.subscribe_event(
                attr_name,
                PyTango.EventType.ATTR_CONF_EVENT,
                self, [], True)  # connects to self.push_event callback
        except PyTango.DevFailed, e:
            self.debug("Error trying to subscribe to CONFIGURATION events.")
            self.traceback()
            # Subscription failed either because event mechanism is not available
            # or because the device server is not running.
            # The first possibility is assumed so an attempt to get the configuration
            # manually is done
            # TODO decide what should be done here
            try:
                attrinfoex = self.__dev_hw_obj.attribute_query(attr_name)
                self._decodeAttrInfoEx(attrinfoex)
            except:
                self.debug("Error getting attribute configuration")
                self.traceback()

    def _unsubscribeConfEvents(self):
        # Careful in this method: This is intended to be executed in the cleanUp
        # so we should not access external objects from the factory, like the
        # parent object
        
        if self.__cfg_evt_id is not None and self.__dev_hw_obj is not None:
            self.trace("Unsubscribing to configuration events (ID=%s)",
                       str(self.__cfg_evt_id))
            try:
                self.__dev_hw_obj.unsubscribe_event(self.__cfg_evt_id)
                self.__cfg_evt_id = None
            except PyTango.DevFailed, e:
                self.debug("Error trying to unsubscribe configuration events")
                self.trace(str(e))

    def push_event(self, event):
        """Method invoked by the PyTango layer when an event occurs.
        It propagates the event to listeners and delegates other tasks to
        specific handlers for different event types.
        """
        with self.__read_lock:
            # if it is a configuration event
            if isinstance(event, PyTango.AttrConfEventData):
                etype, evalue = self._pushConfEvent(event)
            # if it is an attribute event
            else:
                etype, evalue = self._pushAttrEvent(event)

            # notify the listeners if required (i.e, if etype is not None)
            if etype is None:
                return
            manager = Manager()
            sm = self.getSerializationMode()
            listeners = tuple(self._listeners)
            if sm == TaurusSerializationMode.Concurrent:
                manager.addJob(self.fireEvent, None, etype, evalue,
                               listeners=listeners)
            else:
                self.fireEvent(etype, evalue, listeners=listeners)

    def _pushAttrEvent(self, event):
        """Handler of (non-configuration) events from the PyTango layer.
        It handles the subscription and the (de)activation of polling

        :param event: (A PyTango event)

        :return: (evt_type, evt_value)  Tuple containing the event type and the
                 event value. evt_type is a `TaurusEventType` (or None to
                 indicate that there should not be notification to listeners).
                 evt_value is a TaurusValue, an Exception, or None.
        """
        if not event.err:
            attr_value = self.decode(event.attr_value)
            filter_old_event = getattr(tauruscustomsettings,
                                       'FILTER_OLD_TANGO_EVENTS', False)
            time = event.attr_value.time.totime()

            # Discard "valid" events if the attribute value is not None
            # and FILTER_OLD_TANGO_EVENTS is enabled
            # and the given timestamp is older than the timestamp
            # of the cache value
            if (self.__attr_value is not None
                and filter_old_event
                and time < self.__attr_value.time.totime()):
                return [None, None]

            self.__attr_value = attr_value
            self.__attr_err = None
            self.__subscription_state = SubscriptionState.Subscribed
            self.__subscription_event.set()
            if not self.isPollingForced():
                self._deactivatePolling()
            return TaurusEventType.Change, self.__attr_value

        elif event.errors[0].reason in EVENT_TO_POLLING_EXCEPTIONS:
            if not self.isPollingActive():
                self.info("Activating polling. Reason: %s",
                          event.errors[0].reason)
                self.__subscription_state = SubscriptionState.PendingSubscribe
                self._activatePolling()
            return [None, None]

        else:
            self.__attr_value, self.__attr_err = None, PyTango.DevFailed(
                *event.errors)
            self.__subscription_state = SubscriptionState.Subscribed
            self.__subscription_event.set()
            self._deactivatePolling()
            return TaurusEventType.Error, self.__attr_err

    def _pushConfEvent(self, event):
        """Handler of AttrConfEventData events from the PyTango layer.

        :param event: (PyTango.AttrConfEventData)

        :return: (evt_type, evt_value)  Tuple containing the event type and the
                 event value. evt_type is a `TaurusEventType` (or None to
                 indicate that there should not be notification to listeners).
                 evt_value is a TaurusValue, an Exception, or None.
        """
        if not event.err:
            # update conf-related attributes
            self._decodeAttrInfoEx(event.attr_conf)
            # make sure that there is a self.__attr_value
            if self.__attr_value is None:
                # TODO: maybe we can avoid this read?
                self.__attr_value = self.getValueObj(cache=False)
            return TaurusEventType.Config, self.__attr_value

        else:
            self.__attr_value, self.__attr_err = None, PyTango.DevFailed(
                *event.errors)
            return TaurusEventType.Error, self.__attr_err

    def isWrite(self, cache=True):
        return self.getTangoWritable(cache) == PyTango.AttrWriteType.WRITE

    def isReadOnly(self, cache=True):
        return not self.getTangoWritable(cache) == PyTango.AttrWriteType.READ

    def isReadWrite(self, cache=True):
        return self.getTangoWritable(cache) == PyTango.AttrWriteType.READ_WRITE

    def getTangoWritable(self, cache=True):
        """like TaurusAttribute.isWritable(), but it returns a
        PyTango.AttrWriteType instead of a bool"""
        return self.tango_writable

    def getLabel(self, cache=True):
        return self._label

    def getRange(self, cache=True):
        return self._range

    def getLimits(self, cache=True):
        return self.getRange(cache)

    def getRanges(self, cache=True):
        return self.getRange()

    def getAlarms(self, cache=True):
        return self._alarm

    def getWarnings(self, cache=True):
        return self._warning

    def getMaxDim(self, cache=True):
        return self.max_dim_x, self.max_dim_y

    def setLimits(self, low, high):
        self.setRange([low, high])

    def setLabel(self, lbl):
        TaurusAttribute.setLabel(self, lbl)
        infoex = self._pytango_attrinfoex
        infoex.label = lbl
        self._applyConfig()

    def setRange(self, *limits):
        if isinstance(limits[0], list):
            limits = limits[0]
        low, high = limits
        low = Quantity(low)
        if low.unitless:
            low = Quantity(low.magnitude, self._units)
        high = Quantity(high)
        if high.unitless:
            high = Quantity(high.magnitude, self._units)
        TaurusAttribute.setRange(self, [low, high])
        infoex = self._pytango_attrinfoex
        if low.magnitude != float('-inf'):
            infoex.min_value = str(low.to(self._units).magnitude)
        else:
            infoex.min_value = 'Not specified'
        if high.magnitude != float('inf'):
            infoex.max_value = str(high.to(self._units).magnitude)
        else:
            infoex.max_value = 'Not specified'
        self._applyConfig()

    def setWarnings(self, *limits):
        if isinstance(limits[0], list):
            limits = limits[0]
        low, high = limits
        low = Quantity(low)
        if low.unitless:
            low = Quantity(low.magnitude, self._units)
        high = Quantity(high)
        if high.unitless:
            high = Quantity(high.magnitude, self._units)
        TaurusAttribute.setWarnings(self, [low, high])
        infoex = self._pytango_attrinfoex
        if low.magnitude != float('-inf'):
            infoex.alarms.min_warning = str(low.to(self._units).magnitude)
        else:
            infoex.alarms.min_warning = 'Not specified'
        if high.magnitude != float('inf'):
            infoex.alarms.max_warning = str(high.to(self._units).magnitude)
        else:
            infoex.alarms.max_warning = 'Not specified'
        self._applyConfig()

    def setAlarms(self, *limits):
        if isinstance(limits[0], list):
            limits = limits[0]
        low, high = limits
        low = Quantity(low)
        if low.unitless:
            low = Quantity(low.magnitude, self._units)
        high = Quantity(high)
        if high.unitless:
            high = Quantity(high.magnitude, self._units)
        TaurusAttribute.setAlarms(self, [low, high])
        infoex = self._pytango_attrinfoex
        if low.magnitude != float('-inf'):
            infoex.alarms.min_alarm = str(low.to(self._units).magnitude)
        else:
            infoex.alarms.min_alarm = 'Not specified'
        if high.magnitude != float('inf'):
            infoex.alarms.max_alarm = str(high.to(self._units).magnitude)
        else:
            infoex.alarms.max_alarm = 'Not specified'
        self._applyConfig()

    def _applyConfig(self):
        config = self._pytango_attrinfoex
        self.setConfigEx(config)

    def _decodeAttrInfoEx(self, pytango_attrinfoex=None):
        if pytango_attrinfoex is None:
            self._pytango_attrinfoex = PyTango.AttributeInfoEx()
        else:
            self._pytango_attrinfoex = i = pytango_attrinfoex

            self.writable = i.writable != PyTango.AttrWriteType.READ
            self._label = i.label
            self.data_format = data_format_from_tango(i.data_format)
            desc = description_from_tango(i.description)
            if desc != "":
                self._description = desc
            self.type = data_type_from_tango(i.data_type)
            ###############################################################
            # changed in taurus4: range, alarm and warning now return
            # quantities if appropriate
            if self.isNumeric():
                units = self._unit_from_tango(i.unit)
            else:
                units = UR.parse_units(None)

            if PyTango.is_numerical_type(i.data_type, inc_array=True):
                Q_ = partial(quantity_from_tango_str, units=units,
                             dtype=i.data_type)
                ninf, inf = float('-inf'), float('inf')
                min_value = Q_(i.min_value) or Quantity(ninf, units)
                max_value = Q_(i.max_value) or Quantity(inf, units)
                min_alarm = Q_(i.alarms.min_alarm) or Quantity(ninf, units)
                max_alarm = Q_(i.alarms.max_alarm) or Quantity(inf, units)
                min_warning = Q_(i.alarms.min_warning) or Quantity(ninf, units)
                max_warning = Q_(i.alarms.max_warning) or Quantity(inf, units)
                self._range = [min_value, max_value]
                self._warning = [min_warning, max_warning]
                self._alarm = [min_alarm, max_alarm]

            ###############################################################
            # The following members will be accessed via __getattr__
            # self.standard_unit
            # self.display_unit
            # self.disp_level
            ###############################################################
            # Tango-specific extension of TaurusConfigValue
            self.display_level = display_level_from_tango(i.disp_level)
            self.tango_writable = i.writable
            self.max_dim = i.max_dim_x, i.max_dim_y
            ###############################################################
            fmt = standard_display_format_from_tango(i.data_type, i.format)
            self.format_spec = fmt.lstrip('%')  # format specifier
            match = re.search("[^\.]*\.(?P<precision>[0-9]+)[eEfFgG%]", fmt)
            if match:
                self.precision = int(match.group(1))
            # self._units and self._display_format is to be used by
            # TangoAttrValue for performance reasons. Do not rely on it in other
            # code
            self._units = units

    @property
    @deprecation_decorator(alt='format_spec or precision', rel='4.0.4')
    def format(self):
        i = self._pytango_attrinfoex
        return standard_display_format_from_tango(i.data_type, i.format)

    @property
    def _tango_data_type(self):
        '''returns the *tango* (not Taurus) data type'''
        return self._pytango_attrinfoex.data_type

    def _unit_from_tango(self, unit):
        if unit == PyTango.constants.UnitNotSpec:
            unit = None
        try:
            return UR.parse_units(unit)
        except Exception as e:
            # TODO: Maybe we could dynamically register the unit in the UR
            msg = 'Unknown unit "%s (will be treated as unitless)"'
            if self.__already_warned_unit == unit:
                self.debug(msg, unit)
            else:
                self.warning(msg, unit)
                self.debug('%r', e)
                self.__already_warned_unit = unit
            return UR.parse_units(None)

    #-~-~-~-~-~-~-~-~-~-~-~-~-~-~-~-~-~-~-~-~-~-~-~-~-~-~-~-~-~-~-~-~-~-~-~-~-~-
    # Deprecated methods
    #-~-~-~-~-~-~-~-~-~-~-~-~-~-~-~-~-~-~-~-~-~-~-~-~-~-~-~-~-~-~-~-~-~-~-~-~-~-

    @taurus4_deprecation(alt=".description")
    def getDescription(self, cache=True):
        return self.description

    @taurus4_deprecation(alt=".description")
    def setDescription(self, descr):
        self.description = descr

    @taurus4_deprecation()
    def isInformDeviceOfErrors(self):
        return False

    @taurus4_deprecation(dbg_msg='Deprecated method')
    def displayValue(self, value):
        return str(value)

    @taurus4_deprecation(alt='getLabel')
    def getDisplayValue(self, cache=True):
        attrvalue = self.getValueObj(cache=cache)
        if not attrvalue:
            return None
        v = attrvalue.rvalue

        return self.displayValue(v)

    @taurus4_deprecation(alt='.rvalue.units')
    def getStandardUnit(self, cache=True):
        try:
            return str(self.getValueObj(cache).rvalue.units)
        except:
            return None

    @taurus4_deprecation(alt='.rvalue.units')
    def getDisplayUnit(self, cache=True):
        try:
            return str(self.getValueObj(cache).rvalue.units)
        except:
            return None

    @taurus4_deprecation(dbg_msg='Do not use')
    def getDisplayWriteValue(self, cache=True):
        raise NotImplementedError("Not available since Taurus4")

    @taurus4_deprecation(alt='isWritable')
    def getWritable(self, cache=True):
        return self.isWritable(cache)

    @taurus4_deprecation(alt='self.data_format')
    def isScalar(self):
        return self.data_format == DataFormat._0D

    @taurus4_deprecation(alt='self.data_format')
    def isSpectrum(self):
        return self.data_format == DataFormat._1D

    @taurus4_deprecation(alt='self.data_format')
    def isImage(self):
        return self.data_format == DataFormat._2D

    @taurus4_deprecation(alt='getMaxDim')
    def getMaxDimX(self, cache=True):
        dim = self.getMaxDim(cache)
        if dim:
            return dim[0]
        else:
            return None

    @taurus4_deprecation(alt='getMaxDim')
    def getMaxDimY(self, cache=True):
        dim = self.getMaxDim(cache)
        if dim:
            return dim[1]
        else:
            return None

    @taurus4_deprecation(dbg_msg='Deprecated method')
    def getShape(self, cache=True):
        if self.isScalar(cache):
            return ()
        elif self.isSpectrum():
            return (self.getMaxDimX(),)
        else:
            return self.getMaxDim()

    @taurus4_deprecation(alt='getAttributeInfoEx')
    def getParam(self, param_name):
        """ Get attributes of AttributeInfoEx (PyTango)
        """
        try:
            return getattr(self._pytango_attrinfoex, param_name)
        except:
            return None

    @taurus4_deprecation(alt='PyTango')
    def setParam(self, param_name, value):
        """ Set attributes of AttributeInfoEx (PyTango)
        """
        if hasattr(self._pytango_attrinfoex, param_name):
            setattr(self._pytango_attrinfoex, param_name, str(value))
        self._applyConfig()

    @taurus4_deprecation(alt='self')
    def getConfig(self):
        """Returns the current configuration of the attribute."""
        return weakref.proxy(self)

    def getAttributeInfoEx(self):
        return self._pytango_attrinfoex

    @taurus4_deprecation(alt='.rvalue.units')
    def getUnit(self, cache=True):
        try:
            return str(self.getValueObj(cache).rvalue.units)
        except:
            return None

    @taurus4_deprecation(alt='.rvalue.units')
    def _set_unit(self, value):
        '''for backwards compat with taurus < 4'''
        extra_msg = 'Ignoring setting of units of %s to %r' % (self.name,
                                                               value)
        self.debug(extra_msg)

    @taurus4_deprecation(alt='getMinRange')
    def getMinValue(self, cache=True):
        return self.getMinRange()

    @taurus4_deprecation(alt='getMaxRange')
    def getMaxValue(self, cache=True):
        return self.getMaxRange()

    @taurus4_deprecation(alt='getRange')
    def getCLimits(self):
        if self._pytango_attrinfoex is not None:
            value = [self._pytango_attrinfoex.min_value,
                     self._pytango_attrinfoex.max_value]
        else:
            value = [self.not_specified, self.not_specified]
        return value

    @taurus4_deprecation(alt='getAlarms')
    def getCAlarms(self):
        if self._pytango_attrinfoex is not None:
            value = [self._pytango_attrinfoex.min_alarm,
                     self._pytango_attrinfoex.max_alarm]
        else:
            value = [self.not_specified, self.not_specified]
        return value

    @taurus4_deprecation(alt='getWarnings')
    def getCWarnings(self):
        if self._pytango_attrinfoex is not None:
            value = [self._pytango_attrinfoex.alarms.min_warning,
                     self._pytango_attrinfoex.alarms.max_warning]
        else:
            value = [self.not_specified, self.not_specified]
        return value

    @taurus4_deprecation(alt='getRange + getAlarms + getWarnings')
    def getCRanges(self):
        if self._pytango_attrinfoex is not None:
            value = [self._pytango_attrinfoex.min_value,
                     self._pytango_attrinfoex.min_alarm,
                     self._pytango_attrinfoex.alarms.min_warning,
                     self._pytango_attrinfoex.alarms.max_warning,
                     self._pytango_attrinfoex.max_alarm,
                     self._pytango_attrinfoex.max_value]
        else:
            value = [self.not_specified, self.not_specified,
                     self.not_specified, self.not_specified,
                     self.not_specified, self.not_specified]
        return value

    @taurus4_deprecation(alt='.alarms[0]')
    def getMinAlarm(self):
        if self._pytango_attrinfoex is None:
            return None
        return self._pytango_attrinfoex.alarms.min_alarm

    @taurus4_deprecation(alt='.alarms[1]')
    def getMaxAlarm(self):
        if self._pytango_attrinfoex is None:
            return None
        return self._pytango_attrinfoex.alarms.max_alarm

    @taurus4_deprecation(alt='.warnings[0]')
    def getMinWarning(self):
        if self._pytango_attrinfoex is None:
            return None
        return self._pytango_attrinfoex.alarms.min_warning

    @taurus4_deprecation(alt='.warnings[1]')
    def getMaxWarning(self):
        if self._pytango_attrinfoex is None:
            return None
        return self._pytango_attrinfoex.alarms.max_warning

    @taurus4_deprecation(alt='.alarms')
    def setMinAlarm(self, value):
        if self._pytango_attrinfoex is None:
            self._pytango_attrinfoex.alarms.min_alarm = str(value)
            self._applyConfig()

    @taurus4_deprecation(alt='.alarms')
    def setMaxAlarm(self, value):
        if self._pytango_attrinfoex is None:
            self._pytango_attrinfoex.alarms.max_alarm = str(value)
            self._applyConfig()

    @taurus4_deprecation(alt='.warnings')
    def setMinWarning(self, value):
        if self._pytango_attrinfoex is None:
            self._pytango_attrinfoex.alarms.min_warning = str(value)
            self._applyConfig()

    @taurus4_deprecation(alt='.warnings')
    def setMaxWarning(self, value):
        if self._pytango_attrinfoex is None:
            self._pytango_attrinfoex.alarms.max_warning = str(value)
            self._applyConfig()

    # deprecated property!
    unit = property(getUnit, _set_unit)
    climits = property(getCLimits)
    calarms = property(getCAlarms)
    cwarnings = property(getCAlarms)
    cranges = property(getCRanges)

    min_alarm = property(getMinAlarm, setMinAlarm)
    max_alarm = property(getMaxAlarm, setMaxAlarm)
    min_warning = property(getMinWarning, setMinWarning)
    max_warning = property(getMaxWarning, setMaxWarning)

    # properties
    label = property(getLabel, setLabel)
    range = property(getRange, setRange)
    warnings = property(getWarnings, setWarnings)
    alarms = property(getAlarms, setAlarms)

    @property
    def description(self):
        return self._description

    @property
    def dev_alias(self):
        self.deprecated(dep='dev_alias', alt='getParentObj().name', rel='tep14')
        parent = self.getParentObj()
        if parent is None:
            return None
        else:
            return parent.name

    @description.setter
    def description(self, descr):
        if descr != self._description:
            if descr == '':
                descr = 'A Tango Attribute'
            self._description = descr
            self._applyConfig()


class TangoAttributeEventListener(EventListener):
    """A class that listens for an event with a specific value

    Note: Since this class stores for each event value the last timestamp when
    it occured, it should only be used for events for which the event value
    domain (possible values) is limited and well known (ex: an enum)"""

    def __init__(self, attr):
        EventListener.__init__(self)
        self.attr = attr
        attr.addListener(self)

    def eventReceived(self, s, t, v):
        if t not in (TaurusEventType.Change, TaurusEventType.Periodic):
            return
        self.fireEvent(v.value)


def test1():
    import numpy
    from taurus import Attribute
    a = Attribute('sys/tg_test/1/ulong64_scalar')

    a.write(numpy.uint64(88))

if __name__ == "__main__":
    test1()<|MERGE_RESOLUTION|>--- conflicted
+++ resolved
@@ -498,29 +498,6 @@
                                self.fullname, self.__attr_err)
                     raise self.__attr_err
 
-<<<<<<< HEAD
-        if not cache or (
-            self.__subscription_state in 
-                (SubscriptionState.PendingSubscribe, 
-                 SubscriptionState.Unsubscribed) 
-                and not self.isPollingActive()):
-            try:
-                dev = self.getParentObj()
-                v = dev.read_attribute(self.getSimpleName())
-                self.__attr_value, self.__attr_err = self.decode(v), None
-                return self.__attr_value
-            except PyTango.DevFailed, df:
-                self.__attr_value, self.__attr_err = None, df
-                err = df[0]
-                self.debug("[Tango] read failed (%s): %s",
-                           err.reason, err.desc)
-                raise df
-            except Exception, e:
-                self.__attr_value, self.__attr_err = None, e
-                self.debug("[Tango] read failed: %s", e)
-                raise e
-        elif self.__subscription_state in (SubscriptionState.Subscribing, SubscriptionState.PendingSubscribe):
-=======
         if not cache or (self.__subscription_state in (
                 SubscriptionState.PendingSubscribe,
                 SubscriptionState.Unsubscribed)
@@ -546,7 +523,6 @@
                     raise e
         elif self.__subscription_state in (SubscriptionState.Subscribing,
                                            SubscriptionState.PendingSubscribe):
->>>>>>> 5bf1a7fe
             self.__subscription_event.wait()
 
         if self.__attr_err is not None:
