--- conflicted
+++ resolved
@@ -29,15 +29,9 @@
     for a QwtPlot-derived widget (like Taurusplot)
 """
 
-<<<<<<< HEAD
 import copy
 
-from taurus.qt import Qt, Qwt5
-=======
 from taurus.external.qt import Qt, Qwt5
-from ui import ui_curvesAppearanceChooser
-from taurus.qt.qtgui.resource import getIcon
->>>>>>> 77d319ab
 from taurus.core.util.containers import CaselessDict
 from taurus.qt.qtgui.resource import getIcon
 from taurus.qt.qtgui.util.ui import UILoadable
