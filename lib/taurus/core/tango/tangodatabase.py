--- conflicted
+++ resolved
@@ -36,17 +36,9 @@
 import weakref
 
 from PyTango import (Database, DeviceProxy, DevFailed, ApiUtil)
-
-<<<<<<< HEAD
+from taurus import Device
 from taurus.core.taurusbasetypes import TaurusDevState, TaurusEventType
 from taurus.core.taurusauthority import TaurusAuthority
-=======
-from taurus import Factory, Device
-from taurus.core.taurusbasetypes import TaurusSWDevHealth
-from taurus.core.taurusdatabase import TaurusDatabaseCache, TaurusDevInfo, \
-    TaurusAttrInfo, TaurusServInfo, TaurusDevClassInfo, TaurusDevTree, \
-    TaurusServerTree
->>>>>>> 5e822bef
 from taurus.core.util.containers import CaselessDict
 from taurus.core.util.log import tep14_deprecation
 
