--- conflicted
+++ resolved
@@ -29,12 +29,7 @@
     for a QwtPlot-derived widget (like Taurusplot)
 """
 
-<<<<<<< HEAD
-from taurus.qt import Qt, Qwt5
-=======
 from taurus.external.qt import Qt, Qwt5
-from ui.ui_CurveStatsDialog import  Ui_CurveStatsDialog
->>>>>>> 77d319ab
 from datetime import datetime
 from taurus.qt.qtgui.resource import getIcon, getThemeIcon
 from taurus.qt.qtgui.util.ui import UILoadable
