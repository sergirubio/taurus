#!/usr/bin/env python

#############################################################################
##
## This file is part of Taurus
## 
## http://taurus-scada.org
##
## Copyright 2011 CELLS / ALBA Synchrotron, Bellaterra, Spain
## 
## Taurus is free software: you can redistribute it and/or modify
## it under the terms of the GNU Lesser General Public License as published by
## the Free Software Foundation, either version 3 of the License, or
## (at your option) any later version.
## 
## Taurus is distributed in the hope that it will be useful,
## but WITHOUT ANY WARRANTY; without even the implied warranty of
## MERCHANTABILITY or FITNESS FOR A PARTICULAR PURPOSE.  See the
## GNU Lesser General Public License for more details.
## 
## You should have received a copy of the GNU Lesser General Public License
## along with Taurus.  If not, see <http://www.gnu.org/licenses/>.
##
#############################################################################

__docformat__ = "restructuredtext"

"""
Release data for the taurus project. It contains the following members:

    - version : (str) version string
    - description : (str) brief description
    - long_description : (str) a long description
    - license : (str) license
    - authors : (dict<str, tuple<str,str>>) the list of authors
    - url : (str) the project url
    - download_url : (str) the project download url
    - platforms : list<str> list of supported platforms
    - keywords : list<str> list of keywords
"""

# -*- coding: utf-8 -*-



# Name of the package for release purposes. This is the name which labels
# the tarballs and RPMs made by distutils, so it's best to lowercase it.
name = 'taurus'

# For versions with substrings (like 0.6.16.svn), use an extra . to separate
# the new substring.  We have to avoid using either dashes or underscores,
# because bdist_rpm does not accept dashes (an RPM) convention, and
# bdist_deb does not accept underscores (a Debian convention).


<<<<<<< HEAD
version_info = (4,0,0,'alpha',0)
=======
version_info = (3,7,0,'rc',0)
>>>>>>> 5e822bef
version = '.'.join(map(str, version_info[:3]))
revision = str(version_info[4])

description = "A framework for scientific/industrial CLIs and GUIs"

long_description = """Taurus is a python framework for control and data 
acquisition CLIs and GUIs in scientific/industrial environments. 
It supports multiple control systems or data sources: Tango, EPICS, spec... 
New control system libraries can be integrated through plugins."""

license = 'LGPL'

authors = {'Tiago_et_al': ('Tiago Coutinho et al.', ''),
           'Community': ('Taurus Community',
                         'tauruslib-devel@lists.sourceforge.net'),
           }
            

url = 'http://www.taurus-scada.org'

download_url = 'http://pypi.python.org/packages/source/t/taurus'

platforms = ['Linux','Windows XP/2000/NT','Windows 95/98/ME']

keywords = ['CLI', 'GUI', 'PyTango', 'Tango', 'Shell']<|MERGE_RESOLUTION|>--- conflicted
+++ resolved
@@ -43,7 +43,7 @@
 
 
 
-# Name of the package for release purposes. This is the name which labels
+# Name of the package for release purposes.  This is the name which labels
 # the tarballs and RPMs made by distutils, so it's best to lowercase it.
 name = 'taurus'
 
@@ -53,11 +53,7 @@
 # bdist_deb does not accept underscores (a Debian convention).
 
 
-<<<<<<< HEAD
 version_info = (4,0,0,'alpha',0)
-=======
-version_info = (3,7,0,'rc',0)
->>>>>>> 5e822bef
 version = '.'.join(map(str, version_info[:3]))
 revision = str(version_info[4])
 
